--- conflicted
+++ resolved
@@ -1,12 +1,2 @@
 <?xml version="1.0" encoding="UTF-8"?>
-<<<<<<< HEAD
-<module classpath="CMake" type="CPP_MODULE" version="4">
-  <component name="FacetManager">
-    <facet type="Python" name="Python facet">
-      <configuration sdkName="Pipenv (rust-audio-software)" />
-    </facet>
-  </component>
-</module>
-=======
-<module classpath="CMake" type="CPP_MODULE" version="4" />
->>>>>>> dcfd2599
+<module classpath="CMake" type="CPP_MODULE" version="4" />