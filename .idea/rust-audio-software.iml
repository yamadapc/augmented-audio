--- conflicted
+++ resolved
@@ -2,14 +2,7 @@
 <module classpath="CMake" type="CPP_MODULE" version="4">
   <component name="FacetManager">
     <facet type="Python" name="Python facet">
-      <configuration sdkName="Pipenv (rust-audio-software)" />
+      <configuration sdkName="Python 3.8" />
     </facet>
   </component>
-<<<<<<< HEAD
-  <component name="NewModuleRootManager">
-    <orderEntry type="sourceFolder" forTests="false" />
-    <orderEntry type="library" name="Pipenv (rust-audio-software) interpreter library" level="application" />
-  </component>
-=======
->>>>>>> dcfd2599
 </module>