[package]
name = "audio-processor-iced-storybook"
version = "0.1.0"
edition = "2018"
license = "MIT"
homepage = "https://github.com/yamadapc/augmented-audio"
repository = "https://github.com/yamadapc/augmented-audio"

[features]
default = []
wgpu = [
    "iced/wgpu",
    "audio-processor-iced-design-system/wgpu",
]
glow = [
    "iced/glow",
    "audio-processor-iced-design-system/glow",
]

[dependencies]
<<<<<<< HEAD
iced = { version = "^0.3.0" }
=======
iced = { version = "0.4.2" }
>>>>>>> dcfd2599
log = "^0.4.14"
wisual-logger = "^0.1.3"
audio-processor-iced-design-system = { path = "../audio-processor-iced-design-system" }<|MERGE_RESOLUTION|>--- conflicted
+++ resolved
@@ -18,11 +18,7 @@
 ]
 
 [dependencies]
-<<<<<<< HEAD
-iced = { version = "^0.3.0" }
-=======
 iced = { version = "0.4.2" }
->>>>>>> dcfd2599
 log = "^0.4.14"
 wisual-logger = "^0.1.3"
 audio-processor-iced-design-system = { path = "../audio-processor-iced-design-system" }